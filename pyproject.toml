# This file is the single source of truth for your project's metadata and tooling.

[build-system]
requires = ["hatchling", "hatch-vcs"]
build-backend = "hatchling.build"

[project]
name = "pdfrebuilder"
dynamic = ["version"] # use VCS for version like project 1
description = "Extract and rebuild PDF layouts with high fidelity"
readme = "README.md"
requires-python = ">=3.10" # align with project 1; bump if you need 3.11
authors = [
    { name = "Michel Martin", email = "172776424+mmartin-sub@users.noreply.github.com" },
]
license = { file = "LICENSE" } # { text = "MIT" }
keywords = [
    "pdf",
    "layout",
    "extraction",
    "rebuilding",
    "document-processing",
    "psd",
]
classifiers = [
    "Development Status :: 4 - Beta",
    "Intended Audience :: Developers",
    "License :: OSI Approved :: MIT License",
    "Programming Language :: Python :: 3",
    "Programming Language :: Python :: 3.12",
    "Topic :: Software Development :: Libraries :: Python Modules",
    "Topic :: Text Processing :: General",
    "Topic :: Multimedia :: Graphics :: Graphics Conversion",
]

# ---- pdfrebuilder runtime deps (kept from your 2nd file) ----
dependencies = [
    "rich>=13.7.0",
    "fonttools[ufo,lxml,woff,unicode]>=4.59.1",
    "requests>=2.32.5",
    "typer>=0.16.1",
    "defusedxml>=0.7.1",
    "reportlab>=4.0.0",
    "plumbum>=1.8.0",
    "pydantic>=2.11.0",
    "pydantic-settings>=2.0.0",
    "platformdirs>=4.0.0",
    "tomli>=2.0.0; python_version<'3.11'",
    "tomli-w>=1.0.0",
    "psutil>=7.0.0",
    "PyMuPDF>=1.26",
    "json5>=0.12.1",
    "Pillow>=10.2.0",
    "opencv-python>=4.11.0",
    "pytesseract>=0.3.13",
]

[project.urls]
Homepage = "https://github.com/mmartin-sub/pdfrebuilder"
Documentation = "https://github.com/mmartin-sub/pdfrebuilder"
Repository = "https://github.com/mmartin-sub/pdfrebuilder"
Issues = "https://github.com/mmartin-sub/pdfrebuilder/issues"

[project.scripts]
pdfrebuilder = "pdfrebuilder.cli.main:app"

[project.optional-dependencies]
# keep your extras
psd = ["psd-tools>=1.10.9", "numpy>=2.2"]
wand = ["Wand>=0.6.13"]
validation = ["scikit-image>=0.25.2", "numpy>=2.2"]

# test & dev (mirrors project 1 tooling)
test = [
    "pytest>=8.4.1",
<<<<<<< HEAD
    "pytest-cov>=6.0.0",
=======
    "pytest-cov>6.0.0",
>>>>>>> e45ae92c
    "pytest-asyncio>=1.1.0",
    "jsonschema>=4.25.1",
]
dev = [
    "pdfrebuilder[test]",

    # Core dev tools (same style as project 1)
    "ruff>=0.12.9",
    "bandit",
    "detect-secrets",
    "pre-commit>=3.0.0",

    "toml",      # needed to generate the stubs
    "packaging", # Add this line
    "requests",  # part of the std deps but still needed for dev

    # Legacy/compat tools
    "mypy>=1.17.1",
    "vulture>=2.11",

    # Future-facing type checker
    "pyright",

    # Type Stubs
    "types-PyYAML",
    "types-requests",
    "types-beautifulsoup4",
    "types-fpdf2",
    "types-jinja2",
    "types-toml",

]
all = ["pdfrebuilder[test,dev,psd,wand,validation]"]
# so you can use:
# hatch env remove/prune
# hatch env create
# hatch shell
# uv sync --extra all

# --- HATCH CONFIG ---

[tool.hatch.version]
source = "vcs"

[tool.hatch.build.targets.wheel]
packages = ["src/pdfrebuilder"]

[tool.hatch.build.targets.sdist]
extend-exclude = [
    ".trunk/",
    ".git/",
    ".kiro/",
    "book/",
    "*.log",
    "test_*",
    "__pycache__/",
    "*.pyc",
    ".pytest_cache/",
    ".mypy_cache/",
    ".ruff_cache/",
    "debug/",
]

[tool.hatch.envs.default]
dev-mode = true
extras = ["all"]
path = ".venv"
installer = "uv"
python = "3.12"

# This section enables the `hatch fmt` command.
[tool.hatch.formatting]
format.dependencies = ["ruff>=0.5.0"]
format.command = "ruff format {args:.}"
fix.dependencies = ["ruff>=0.5.0"]
fix.command = "ruff check --fix {args:.}"

[tool.hatch.envs.docs]
dependencies = [
    "sphinx>=7.0.0",
    "sphinx-rtd-theme>=2.0.0",
    "sphinx-autobuild>=2021.3.14",
    "sphinx-autodoc-typehints",
    "myst-parser",
    "sphinx-copybutton",
    "sphinxcontrib-mermaid",
    "sphinx-design",
]

[tool.hatch.envs.docs.scripts]
build = "sphinx-build docs/source docs/build/html"
live = "sphinx-autobuild docs/source docs/build/html --open-browser --watch src/"
clean = "rm -rf docs/build"
linkcheck = "sphinx-build -b linkcheck docs/source docs/build/linkcheck"
validate = "python scripts/validate_docs.py --all --verbose"
test = "pytest tests/test_documentation_validation.py tests/test_documentation_builder.py -v"
workflow = ["docs:validate", "docs:test", "docs:build"]

[tool.hatch.envs.default.scripts]
check = ["lint-check", "format-check", "types-pyright", "security"]
test = "pytest {args:--ignore=tests/wip tests/}"
test-cov = "pytest --cov-report=term-missing --cov-config=pyproject.toml --cov=src {args:--ignore=tests/wip tests/}"

# --- Formatting & Linting (Ruff) ---
format = "ruff format {args:.}"
format-check = "ruff format --check {args:.}"
lint = "ruff check --fix {args:.}"
lint-check = "ruff check {args:.}"
fix-imports = "ruff check --select F401 --fix ."

# --- Type Checking ---
types-pyright = "pyright {args:.}"
types-mypy = "mypy src"

# --- Other checks ---
"security:scan" = "bandit -c pyproject.toml ."
"security:test" = "pytest tests/security/"
"security:validate" = "python scripts/validate_bandit_config.py"
"security:report" = "mkdir -p reports && bandit -f json -o reports/bandit_results.json -c pyproject.toml ."
"security:all" = ["security:scan", "security:test", "security:validate"]
dead-code = "vulture src tests"
clean = "find . -type d -name '__pycache__' -exec rm -rf {} + && find . -type f -name '*.pyc' -delete && find . -type f -name '*.pyo' -delete && find . -type d -name '*.egg-info' -exec rm -rf {} + && rm -rf build/ && rm -rf dist/"

# --- Package management helpers ---
check-updates = "uv pip list --outdated"
detect-secrets-scan = "detect-secrets scan --baseline .secrets.baseline"
detect-secrets-audit = "detect-secrets audit .secrets.baseline"


# This script cleans and regenerates all type stubs.
# Usage: hatch run stubs:update
# Checks for community-maintained stubs on PyPI
stubs-check = "python scripts/update-stubs.py check"

# --i.e. hatch run python scripts/update-stubs.py generate --only autogen_agentchat
# generate is too broad and some libs are causing issues
stubs-generate = "python scripts/update-stubs.py generate"

# --- RUFF ---

[tool.ruff]
target-version = "py312"
line-length = 120
extend-exclude = [".history", "stubs", "debug"]

[tool.ruff.lint]
select = ["E", "F", "I", "W", "B", "C4", "UP", "RUF"]
ignore = ["B008", "B904", "E501", "RUF022"]
fixable = ["ALL"]
allowed-confusables = ["ℹ"]

[tool.ruff.lint.isort]
known-first-party = ["pdfrebuilder"]

[tool.ruff.lint.per-file-ignores]
"tests/**/*.py" = [
    "B007",
    "B017",
    "F841",
    "F401",
    "E501",
    "RUF002",
    "RUF003",
    "RUF012",
]
"examples/**/*.py" = [
    "B007",
    "B017",
    "F841",
    "F401",
    "E501",
    "RUF002",
    "RUF003",
    "E402",
]
"scripts/**/*.py" = ["B007", "B017", "F841", "F401", "E501", "E402"]
"docs/examples/**/*.py" = [
    "B007",
    "B017",
    "F841",
    "F401",
    "E501",
    "RUF002",
    "RUF003",
]
"**/__init__.py" = ["F401"]

"stubs/**/*.py*" = [
    "B007",
    "B017",
    "F841",
    "F401",
    "E501",
    "RUF002",
    "RUF003",
    "F405",
] # should not be tested

[tool.ruff.format]
quote-style = "double"

[tool.mypy]
python_version = "3.12"
mypy_path = "src"
exclude = [".venv", "build", "dist", ".trunk", "docs"]

warn_redundant_casts = true
warn_unused_ignores = true
warn_return_any = true
warn_unused_configs = true
warn_no_return = true
warn_unreachable = false
check_untyped_defs = true

disallow_untyped_defs = false
disallow_incomplete_defs = false
disallow_untyped_decorators = false
no_implicit_optional = false

strict_equality = true
show_error_codes = true
allow_redefinition = true
allow_untyped_globals = true

# ignore_missing_imports for heavy/optional libs you use
[[tool.mypy.overrides]]
module = [
    "fitz",
    "fitz.*",        # PyMuPDF
    "cv2",
    "cv2.*",         # OpenCV
    "skimage",
    "skimage.*",     # scikit-image (optional extra)
    "PIL.*",         # Pillow
    "reportlab.*",
    "rich.*",
    "json5.*",
    "pytest.*",
    "psd_tools.*",
    "fontTools.*",
    "psutil.*",
    "jsonschema.*",
    "defusedxml.*",
    "wand.*",
    "pytesseract.*",
    "tomllib.*",
    "plumbum.*",
]
ignore_missing_imports = true

[tool.pyright]
pythonVersion = "3.12"
include = ["src", "tests"]
exclude = [
    ".venv",
    "build",
    "dist",
    "**/__pycache__",
    ".trunk",
    "docs",
    "tests/**/wip_*.py",
    "tests/wip/",
]
typeCheckingMode = "standard"
reportMissingImports = true
reportMissingTypeStubs = false
reportPossiblyUnboundVariable = false

[tool.vulture]
min_confidence = 92
# Sort unused code by size.
sort_by_size = true

# Combined and refined list of paths to scan.
# .vulture_whitelist is included here to be checked by Vulture.
paths = ["src", "tests", "scripts", "examples", ".vulture_whitelist"]

# A merged list of exclusion patterns for Vulture's analysis.
exclude = [
    "*/migrations/*",
    "*/venv/*",
    "*/__pycache__/*",
    "*/.git/*",
    "*/node_modules/*",
    "*/.mypy_cache/*",
    "*/.ruff_cache/*",
    "*/.pytest_cache/*",
    "build/",
    "dist/",
    # ,"scripts"
]

# Combined list of names to ignore.
ignore_names = [
    "_*",
    "test_*",
    "Test*",
    "setUp*",
    "tearDown*",
    "Mock*",
    "mock_*",
    "fixture_*",
    "new_config",
]

# List of decorators to ignore.
ignore_decorators = [
    "@app.route",
    "@pytest.fixture",
    "@click.command",
    "@typer.command",
    "@contextmanager",
]

[tool.pytest.ini_options]
pythonpath = "src"
testpaths = ["tests"]
addopts = "-ra -q --strict-markers"
asyncio_mode = "auto"
norecursedirs = ["tests/utils", "tests-wip"]
log_cli = true
log_cli_level = "WARNING"
log_cli_format = "%(asctime)s [%(levelname)s] %(name)s: %(message)s"
log_cli_date_format = "%Y-%m-%d %H:%M:%S"
filterwarnings = [
    "ignore::pytest.PytestUnknownMarkWarning",
    "ignore::DeprecationWarning",
    "ignore::PendingDeprecationWarning",
    "ignore:builtin type.*has no __module__ attribute:DeprecationWarning",
    "ignore:defusedxml.cElementTree is deprecated:DeprecationWarning",
]
markers = [
    "human_review: marks tests requiring human visual review",
    "e2e: marks end-to-end integration tests",
    "unit: marks unit tests",
    "integration: marks integration tests",
    "performance: marks performance tests",
    "psd: marks tests requiring PSD support (psd-tools)",
    "validation: marks tests requiring image validation (scikit-image)",
    "ocr: marks tests requiring OCR support (pytesseract)",
    "optional_deps: marks tests requiring any optional dependencies",
    "slow: marks tests as slow",
]

# --- BANDIT ---

[tool.bandit]
exclude_dirs = ["tests", ".venv"]
skips = ["B101"]


[tool.coverage.run]
source = ["pdfrebuilder"]
omit = [
    "*/tests/*",
    "*/test_*",
    "*/__pycache__/*",
    "*/venv/*",
    "*/build/*",
    "*/dist/*",
    "*/migrations/*",
    "*/mypy_cache/*",
    "*/ruff_cache/*",
    "*/pytest_cache/*",
    "*/coverage/*",
]
relative_files = true

[tool.coverage.report]
exclude_lines = [
    "pragma: no cover",
    "def __repr__",
    "if self.debug:",
    "if settings.DEBUG",
    "raise AssertionError",
    "raise NotImplementedError",
    "if 0:",
    "if __name__ == .__main__.:",
    "class .*\\bProtocol\\):",
    "@(abc\\.)?abstractmethod",
    "raise ImportError",
    "except ImportError:",
    "if TYPE_CHECKING:",
]

[tool.coverage.html]
directory = "tests/htmlcov"<|MERGE_RESOLUTION|>--- conflicted
+++ resolved
@@ -73,11 +73,7 @@
 # test & dev (mirrors project 1 tooling)
 test = [
     "pytest>=8.4.1",
-<<<<<<< HEAD
-    "pytest-cov>=6.0.0",
-=======
     "pytest-cov>6.0.0",
->>>>>>> e45ae92c
     "pytest-asyncio>=1.1.0",
     "jsonschema>=4.25.1",
 ]
